// Copyright (c) 2013-2016 The btcsuite developers
// Copyright (c) 2015-2016 The Decred developers
// Use of this source code is governed by an ISC
// license that can be found in the LICENSE file.

package main

import (
	"encoding/binary"
	"fmt"
	"io"
	"sync"
	"time"

<<<<<<< HEAD
	"github.com/decred/dcrd/blockchain"
	"github.com/decred/dcrd/chaincfg/chainhash"
	"github.com/decred/dcrd/database"
	"github.com/decred/dcrd/wire"
	"github.com/decred/dcrutil"
=======
	"github.com/btcsuite/btcd/blockchain"
	"github.com/btcsuite/btcd/blockchain/indexers"
	"github.com/btcsuite/btcd/database"
	"github.com/btcsuite/btcd/wire"
	"github.com/btcsuite/btcutil"
>>>>>>> dc83f4ee
)

var zeroHash = chainhash.Hash{}

// importResults houses the stats and result as an import operation.
type importResults struct {
	blocksProcessed int64
	blocksImported  int64
	err             error
}

// blockImporter houses information about an ongoing import from a block data
// file to the block database.
type blockImporter struct {
	db                database.DB
	chain             *blockchain.BlockChain
	medianTime        blockchain.MedianTimeSource
	r                 io.ReadSeeker
	processQueue      chan []byte
	doneChan          chan bool
	errChan           chan error
	quit              chan struct{}
	wg                sync.WaitGroup
	blocksProcessed   int64
	blocksImported    int64
	receivedLogBlocks int64
	receivedLogTx     int64
	lastHeight        int64
	lastBlockTime     time.Time
	lastLogTime       time.Time
}

// readBlock reads the next block from the input file.
func (bi *blockImporter) readBlock() ([]byte, error) {
	// The block file format is:
	//  <network> <block length> <serialized block>
	var net uint32
	err := binary.Read(bi.r, binary.LittleEndian, &net)
	if err != nil {
		if err != io.EOF {
			return nil, err
		}

		// No block and no error means there are no more blocks to read.
		return nil, nil
	}
	if net != uint32(activeNetParams.Net) {
		return nil, fmt.Errorf("network mismatch -- got %x, want %x",
			net, uint32(activeNetParams.Net))
	}

	// Read the block length and ensure it is sane.
	var blockLen uint32
	if err := binary.Read(bi.r, binary.LittleEndian, &blockLen); err != nil {
		return nil, err
	}
	if blockLen > wire.MaxBlockPayload {
		return nil, fmt.Errorf("block payload of %d bytes is larger "+
			"than the max allowed %d bytes", blockLen,
			wire.MaxBlockPayload)
	}

	serializedBlock := make([]byte, blockLen)
	if _, err := io.ReadFull(bi.r, serializedBlock); err != nil {
		return nil, err
	}

	return serializedBlock, nil
}

// processBlock potentially imports the block into the database.  It first
// deserializes the raw block while checking for errors.  Already known blocks
// are skipped and orphan blocks are considered errors.  Finally, it runs the
// block through the chain rules to ensure it follows all rules and matches
// up to the known checkpoint.  Returns whether the block was imported along
// with any potential errors.
func (bi *blockImporter) processBlock(serializedBlock []byte) (bool, error) {
	// Deserialize the block which includes checks for malformed blocks.
	block, err := dcrutil.NewBlockFromBytes(serializedBlock)
	if err != nil {
		return false, err
	}

	// update progress statistics
	bi.lastBlockTime = block.MsgBlock().Header.Timestamp
	bi.receivedLogTx += int64(len(block.MsgBlock().Transactions))

	// Skip blocks that already exist.
	blockSha := block.Sha()
	exists, err := bi.chain.HaveBlock(blockSha)
	if err != nil {
		return false, err
	}
	if exists {
		return false, nil
	}

	// Don't bother trying to process orphans.
	prevHash := &block.MsgBlock().Header.PrevBlock
	if !prevHash.IsEqual(&zeroHash) {
		exists, err := bi.chain.HaveBlock(prevHash)
		if err != nil {
			return false, err
		}
		if !exists {
			return false, fmt.Errorf("import file contains block "+
				"%v which does not link to the available "+
				"block chain", prevHash)
		}
	}

	// Ensure the blocks follows all of the chain rules and match up to the
	// known checkpoints.
	_, isOrphan, err := bi.chain.ProcessBlock(block, bi.medianTime,
		blockchain.BFFastAdd)
	if err != nil {
		return false, err
	}
	if isOrphan {
		return false, fmt.Errorf("import file contains an orphan "+
			"block: %v", blockSha)
	}

	return true, nil
}

// readHandler is the main handler for reading blocks from the import file.
// This allows block processing to take place in parallel with block reads.
// It must be run as a goroutine.
func (bi *blockImporter) readHandler() {
out:
	for {
		// Read the next block from the file and if anything goes wrong
		// notify the status handler with the error and bail.
		serializedBlock, err := bi.readBlock()
		if err != nil {
			bi.errChan <- fmt.Errorf("Error reading from input "+
				"file: %v", err.Error())
			break out
		}

		// A nil block with no error means we're done.
		if serializedBlock == nil {
			break out
		}

		// Send the block or quit if we've been signalled to exit by
		// the status handler due to an error elsewhere.
		select {
		case bi.processQueue <- serializedBlock:
		case <-bi.quit:
			break out
		}
	}

	// Close the processing channel to signal no more blocks are coming.
	close(bi.processQueue)
	bi.wg.Done()
}

// logProgress logs block progress as an information message.  In order to
// prevent spam, it limits logging to one message every cfg.Progress seconds
// with duration and totals included.
func (bi *blockImporter) logProgress() {
	bi.receivedLogBlocks++

	now := time.Now()
	duration := now.Sub(bi.lastLogTime)
	if duration < time.Second*time.Duration(cfg.Progress) {
		return
	}

	// Truncate the duration to 10s of milliseconds.
	durationMillis := int64(duration / time.Millisecond)
	tDuration := 10 * time.Millisecond * time.Duration(durationMillis/10)

	// Log information about new block height.
	blockStr := "blocks"
	if bi.receivedLogBlocks == 1 {
		blockStr = "block"
	}
	txStr := "transactions"
	if bi.receivedLogTx == 1 {
		txStr = "transaction"
	}
	log.Infof("Processed %d %s in the last %s (%d %s, height %d, %s)",
		bi.receivedLogBlocks, blockStr, tDuration, bi.receivedLogTx,
		txStr, bi.lastHeight, bi.lastBlockTime)

	bi.receivedLogBlocks = 0
	bi.receivedLogTx = 0
	bi.lastLogTime = now
}

// processHandler is the main handler for processing blocks.  This allows block
// processing to take place in parallel with block reads from the import file.
// It must be run as a goroutine.
func (bi *blockImporter) processHandler() {
out:
	for {
		select {
		case serializedBlock, ok := <-bi.processQueue:
			// We're done when the channel is closed.
			if !ok {
				break out
			}

			bi.blocksProcessed++
			bi.lastHeight++
			imported, err := bi.processBlock(serializedBlock)
			if err != nil {
				bi.errChan <- err
				break out
			}

			if imported {
				bi.blocksImported++
			}

			bi.logProgress()

		case <-bi.quit:
			break out
		}
	}
	bi.wg.Done()
}

// statusHandler waits for updates from the import operation and notifies
// the passed doneChan with the results of the import.  It also causes all
// goroutines to exit if an error is reported from any of them.
func (bi *blockImporter) statusHandler(resultsChan chan *importResults) {
	select {
	// An error from either of the goroutines means we're done so signal
	// caller with the error and signal all goroutines to quit.
	case err := <-bi.errChan:
		resultsChan <- &importResults{
			blocksProcessed: bi.blocksProcessed,
			blocksImported:  bi.blocksImported,
			err:             err,
		}
		close(bi.quit)

	// The import finished normally.
	case <-bi.doneChan:
		resultsChan <- &importResults{
			blocksProcessed: bi.blocksProcessed,
			blocksImported:  bi.blocksImported,
			err:             nil,
		}
	}
}

// Import is the core function which handles importing the blocks from the file
// associated with the block importer to the database.  It returns a channel
// on which the results will be returned when the operation has completed.
func (bi *blockImporter) Import() chan *importResults {
	// Start up the read and process handling goroutines.  This setup allows
	// blocks to be read from disk in parallel while being processed.
	bi.wg.Add(2)
	go bi.readHandler()
	go bi.processHandler()

	// Wait for the import to finish in a separate goroutine and signal
	// the status handler when done.
	go func() {
		bi.wg.Wait()
		bi.doneChan <- true
	}()

	// Start the status handler and return the result channel that it will
	// send the results on when the import is done.
	resultChan := make(chan *importResults)
	go bi.statusHandler(resultChan)
	return resultChan
}

// newBlockImporter returns a new importer for the provided file reader seeker
// and database.
func newBlockImporter(db database.DB, r io.ReadSeeker) (*blockImporter, error) {
	// Create the transaction and address indexes if needed.
	//
	// CAUTION: the txindex needs to be first in the indexes array because
	// the addrindex uses data from the txindex during catchup.  If the
	// addrindex is run first, it may not have the transactions from the
	// current block indexed.
	var indexes []indexers.Indexer
	if cfg.TxIndex || cfg.AddrIndex {
		// Enable transaction index if address index is enabled since it
		// requires it.
		if !cfg.TxIndex {
			log.Infof("Transaction index enabled because it is " +
				"required by the address index")
			cfg.TxIndex = true
		} else {
			log.Info("Transaction index is enabled")
		}
		indexes = append(indexes, indexers.NewTxIndex(db))
	}
	if cfg.AddrIndex {
		log.Info("Address index is enabled")
		indexes = append(indexes, indexers.NewAddrIndex(db, activeNetParams))
	}

	// Create an index manager if any of the optional indexes are enabled.
	var indexManager blockchain.IndexManager
	if len(indexes) > 0 {
		indexManager = indexers.NewManager(db, indexes)
	}

	chain, err := blockchain.New(&blockchain.Config{
		DB:           db,
		ChainParams:  activeNetParams,
		IndexManager: indexManager,
	})
	if err != nil {
		return nil, err
	}

	return &blockImporter{
		db:           db,
		r:            r,
		processQueue: make(chan []byte, 2),
		doneChan:     make(chan bool),
		errChan:      make(chan error),
		quit:         make(chan struct{}),
		chain:        chain,
		medianTime:   blockchain.NewMedianTime(),
		lastLogTime:  time.Now(),
	}, nil
}<|MERGE_RESOLUTION|>--- conflicted
+++ resolved
@@ -12,19 +12,12 @@
 	"sync"
 	"time"
 
-<<<<<<< HEAD
 	"github.com/decred/dcrd/blockchain"
+	"github.com/decred/dcrd/blockchain/indexers"
 	"github.com/decred/dcrd/chaincfg/chainhash"
 	"github.com/decred/dcrd/database"
 	"github.com/decred/dcrd/wire"
 	"github.com/decred/dcrutil"
-=======
-	"github.com/btcsuite/btcd/blockchain"
-	"github.com/btcsuite/btcd/blockchain/indexers"
-	"github.com/btcsuite/btcd/database"
-	"github.com/btcsuite/btcd/wire"
-	"github.com/btcsuite/btcutil"
->>>>>>> dc83f4ee
 )
 
 var zeroHash = chainhash.Hash{}
@@ -305,7 +298,7 @@
 // newBlockImporter returns a new importer for the provided file reader seeker
 // and database.
 func newBlockImporter(db database.DB, r io.ReadSeeker) (*blockImporter, error) {
-	// Create the transaction and address indexes if needed.
+	// Create the various indexes as needed.
 	//
 	// CAUTION: the txindex needs to be first in the indexes array because
 	// the addrindex uses data from the txindex during catchup.  If the
@@ -328,11 +321,16 @@
 		log.Info("Address index is enabled")
 		indexes = append(indexes, indexers.NewAddrIndex(db, activeNetParams))
 	}
+	if !cfg.NoExistsAddrIndex {
+		log.Info("Exists address index is enabled")
+		indexes = append(indexes, indexers.NewExistsAddrIndex(db,
+			activeNetParams))
+	}
 
 	// Create an index manager if any of the optional indexes are enabled.
 	var indexManager blockchain.IndexManager
 	if len(indexes) > 0 {
-		indexManager = indexers.NewManager(db, indexes)
+		indexManager = indexers.NewManager(db, indexes, activeNetParams)
 	}
 
 	chain, err := blockchain.New(&blockchain.Config{

--- conflicted
+++ resolved
@@ -46,13 +46,10 @@
 	defaultBlockPrioritySize = 20000
 	defaultGenerate          = false
 	defaultAddrIndex         = false
-<<<<<<< HEAD
 	defaultNonAggressive     = false
 	defaultNoMiningStateSync = false
 	defaultAllowOldVotes     = false
-=======
 	defaultSigCacheMaxSize   = 50000
->>>>>>> 0029905d
 )
 
 var (

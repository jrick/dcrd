--- conflicted
+++ resolved
@@ -973,15 +973,9 @@
 	<-doneChan
 }
 
-<<<<<<< HEAD
 // handleVersionMsg is invoked when a peer receives a version wire message and
 // is used to negotiate the protocol version details as well as kick start the
 // communications.
-=======
-// handleVersionMsg is invoked when a peer receives a version bitcoin message
-// and is used to negotiate the protocol version details as well as kick start
-// the communications.
->>>>>>> 4d40a211
 func (p *Peer) handleVersionMsg(msg *wire.MsgVersion) error {
 	// Detect self connections.
 	if !allowSelfConns && sentNonces.Exists(msg.Nonce) {

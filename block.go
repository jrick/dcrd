--- conflicted
+++ resolved
@@ -39,13 +39,8 @@
 type Block struct {
 	msgBlock        *wire.MsgBlock // Underlying MsgBlock
 	serializedBlock []byte         // Serialized bytes for the block
-<<<<<<< HEAD
 	hash            chainhash.Hash // Cached block hash
-	blockHeight     int64          // Height in the main block chain
-=======
-	blockSha        *wire.ShaHash  // Cached block hash
 	blockHeight     int32          // Height in the main block chain
->>>>>>> 1c7f0592
 	transactions    []*Tx          // Transactions
 	sTransactions   []*Tx          // Stake transactions
 	txnsGenerated   bool           // ALL wrapped transactions generated
@@ -348,7 +343,7 @@
 		NewTxDeep(msgBlockCopy.Transactions[0]).MsgTx()
 
 	bl := &Block{
-		blockHeight: int64(msgBlockCopy.Header.Height),
+		blockHeight: int32(msgBlockCopy.Header.Height),
 		msgBlock:    msgBlockCopy,
 	}
 	bl.hash = msgBlock.BlockSha()
@@ -378,7 +373,7 @@
 	msgBlockCopy.Header = msgBlock.Header
 
 	bl := &Block{
-		blockHeight: int64(msgBlockCopy.Header.Height),
+		blockHeight: int32(msgBlockCopy.Header.Height),
 		msgBlock:    msgBlockCopy,
 	}
 	bl.hash = msgBlock.BlockSha()

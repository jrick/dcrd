// Copyright (c) 2015 The btcsuite developers
// Copyright (c) 2015-2016 The Decred developers
// Use of this source code is governed by an ISC
// license that can be found in the LICENSE file.

package main

import (
	"errors"
	"sort"
	"strings"
	"sync"

	"github.com/decred/dcrd/dcrjson"
)

// helpDescsEnUS defines the English descriptions used for the help strings.
var helpDescsEnUS = map[string]string{
	// DebugLevelCmd help.
	"debuglevel--synopsis": "Dynamically changes the debug logging level.\n" +
		"The levelspec can either a debug level or of the form:\n" +
		"<subsystem>=<level>,<subsystem2>=<level2>,...\n" +
		"The valid debug levels are trace, debug, info, warn, error, and critical.\n" +
		"The valid subsystems are AMGR, ADXR, BCDB, BMGR, DCRD, CHAN, DISC, PEER, RPCS, SCRP, SRVR, and TXMP.\n" +
		"Finally the keyword 'show' will return a list of the available subsystems.",
	"debuglevel-levelspec":   "The debug level(s) to use or the keyword 'show'",
	"debuglevel--condition0": "levelspec!=show",
	"debuglevel--condition1": "levelspec=show",
	"debuglevel--result0":    "The string 'Done.'",
	"debuglevel--result1":    "The list of subsystems",

	// AddNodeCmd help.
	"addnode--synopsis": "Attempts to add or remove a persistent peer.",
	"addnode-addr":      "IP address and port of the peer to operate on",
	"addnode-subcmd":    "'add' to add a persistent peer, 'remove' to remove a persistent peer, or 'onetry' to try a single connection to a peer",

	// NodeCmd help.
	"node--synopsis":     "Attempts to add or remove a peer.",
	"node-subcmd":        "'disconnect' to remove all matching non-persistent peers, 'remove' to remove a persistent peer, or 'connect' to connect to a peer",
	"node-target":        "Either the IP address and port of the peer to operate on, or a valid peer ID.",
	"node-connectsubcmd": "'perm' to make the connected peer a permanent one, 'temp' to try a single connect to a peer",

	// TransactionInput help.
	"transactioninput-txid": "The hash of the input transaction",
	"transactioninput-vout": "The specific output of the input transaction to redeem",
	"transactioninput-tree": "The tree that the transaction input is located",
	// TODO review cmd help messages for stake stuff
	// CreateRawSSTxCmd help.
	"createrawsstx--synopsis": "Returns a new transaction spending the provided inputs and sending to the provided addresses.\n" +
		"The transaction inputs are not signed in the created transaction.\n" +
		"The signrawtransaction RPC command provided by wallet must be used to sign the resulting transaction.",
	"createrawsstx--result0":      "Hex-encoded bytes of the serialized transaction",
	"createrawsstx-inputs":        "The inputs to the transaction of type sstxinput",
	"sstxinput-txid":              "Unspent tx output hash",
	"sstxinput-vout":              "Amount of utxo",
	"sstxinput-amt":               "Amount of utxu",
	"sstxinput-tree":              "Which tree utxo is located",
	"createrawsstx-amount":        "JSON object with the destination addresses as keys and amounts as values",
	"createrawsstx-amount--key":   "address",
	"createrawsstx-amount--value": "n.nnn",
	"createrawsstx-amount--desc":  "The destination address as the key and the amount in DCR as the value",
	"createrawsstx-couts":         "Array of sstx commit outs to use of type SSTxCommitOut",
	"sstxcommitout-addr":          "Address to send sstx commit",
	"sstxcommitout-commitamt":     "Amount to commit",
	"sstxcommitout-changeamt":     "Amount for change",
	"sstxcommitout-changeaddr":    "Address for change",

	// CreateRawSSGenTxCmd help.
	"createrawssgentx--synopsis": "Returns a new transaction spending the provided inputs and sending to the provided addresses.\n" +
		"The transaction inputs are not signed in the created transaction.\n" +
		"The signrawtransaction RPC command provided by wallet must be used to sign the resulting transaction.",
	"createrawssgentx--result0": "Hex-encoded bytes of the serialized transaction",
	"createrawssgentx-inputs":   "The inputs to the transaction of type sstxinput",
	"createrawssgentx-votebits": "The inputs to the transaction of type sstxinput",

	// CreateRawSSGenTxCmd help.
	"createrawssrtx--synopsis": "Returns a new transaction spending the provided inputs and sending to the provided addresses.\n" +
		"The transaction inputs are not signed in the created transaction.\n" +
		"The signrawtransaction RPC command provided by wallet must be used to sign the resulting transaction.",
	"createrawssrtx--result0": "Hex-encoded bytes of the serialized transaction",
	"createrawssrtx-inputs":   "The inputs to the transaction of type sstxinput",
	"createrawssrtx-fee":      "The fee to apply to the revocation in Coins",

	// CreateRawTransactionCmd help.
	"createrawtransaction--synopsis": "Returns a new transaction spending the provided inputs and sending to the provided addresses.\n" +
		"The transaction inputs are not signed in the created transaction.\n" +
		"The signrawtransaction RPC command provided by wallet must be used to sign the resulting transaction.",
	"createrawtransaction-inputs":         "The inputs to the transaction",
	"createrawtransaction-amounts":        "JSON object with the destination addresses as keys and amounts as values",
	"createrawtransaction-amounts--key":   "address",
	"createrawtransaction-amounts--value": "n.nnn",
	"createrawtransaction-amounts--desc":  "The destination address as the key and the amount in DCR as the value",
	"createrawtransaction-locktime":       "Locktime value; a non-zero value will also locktime-activate the inputs",
	"createrawtransaction--result0":       "Hex-encoded bytes of the serialized transaction",

	// ScriptSig help.
	"scriptsig-asm": "Disassembly of the script",
	"scriptsig-hex": "Hex-encoded bytes of the script",

	// PrevOut help.
	"prevout-addresses": "previous output addresses",
	"prevout-value":     "previous output value",

	// VinPrevOut help.
	"vinprevout-coinbase":    "The hex-encoded bytes of the signature script (coinbase txns only)",
	"vinprevout-stakebase":   "The hash of the stake transaction",
	"vinprevout-txid":        "The hash of the origin transaction (non-coinbase txns only)",
	"vinprevout-vout":        "The index of the output being redeemed from the origin transaction (non-coinbase txns only)",
	"vinprevout-tree":        "The transaction tree of the origin transaction (non-coinbase txns only)",
	"vinprevout-amountin":    "The amount in for this transaction input, in coins",
	"vinprevout-blockheight": "The height of the block that includes the origin transaction (non-coinbase txns only)",
	"vinprevout-blockindex":  "The merkle tree index of the origin transaction (non-coinbase txns only)",
	"vinprevout-scriptSig":   "The signature script used to redeem the origin transaction as a JSON object (non-coinbase txns only)",
	"vinprevout-prevOut":     "Data from the origin transaction output with index vout.",
	"vinprevout-sequence":    "The script sequence number",

	// Vin help.
	"vin-coinbase":    "The hex-encoded bytes of the signature script (coinbase txns only)",
	"vin-stakebase":   "The hash of the stake transaction",
	"vin-txid":        "The hash of the origin transaction (non-coinbase txns only)",
	"vin-vout":        "The index of the output being redeemed from the origin transaction (non-coinbase txns only)",
	"vin-scriptSig":   "The signature script used to redeem the origin transaction as a JSON object (non-coinbase txns only)",
	"vin-sequence":    "The script sequence number",
	"vin-tree":        "The tree of the transaction",
	"vin-blockindex":  "The block idx of the origin transaction",
	"vin-blockheight": "The block height of the origin transaction",
	"vin-amountin":    "The amount in",

	// ScriptPubKeyResult help.
	"scriptpubkeyresult-asm":       "Disassembly of the script",
	"scriptpubkeyresult-hex":       "Hex-encoded bytes of the script",
	"scriptpubkeyresult-reqSigs":   "The number of required signatures",
	"scriptpubkeyresult-type":      "The type of the script (e.g. 'pubkeyhash')",
	"scriptpubkeyresult-addresses": "The decred addresses associated with this script",
	"scriptpubkeyresult-commitamt": "The ticket commitment value if the script is for a staking commitment",

	// Vout help.
	"vout-value":        "The amount in DCR",
	"vout-n":            "The index of this transaction output",
	"vout-scriptPubKey": "The public key script used to pay coins as a JSON object",
	"vout-version":      "The version of the vout",

	// TxRawDecodeResult help.
	"txrawdecoderesult-txid":     "The hash of the transaction",
	"txrawdecoderesult-version":  "The transaction version",
	"txrawdecoderesult-locktime": "The transaction lock time",
	"txrawdecoderesult-vin":      "The transaction inputs as JSON objects",
	"txrawdecoderesult-vout":     "The transaction outputs as JSON objects",
	"txrawdecoderesult-expiry":   "The transaction expiry",

	// DecodeRawTransactionCmd help.
	"decoderawtransaction--synopsis": "Returns a JSON object representing the provided serialized, hex-encoded transaction.",
	"decoderawtransaction-hextx":     "Serialized, hex-encoded transaction",

	// DecodeScriptResult help.
	"decodescriptresult-asm":       "Disassembly of the script",
	"decodescriptresult-reqSigs":   "The number of required signatures",
	"decodescriptresult-type":      "The type of the script (e.g. 'pubkeyhash')",
<<<<<<< HEAD
	"decodescriptresult-addresses": "The decred addresses associated with this script",
	"decodescriptresult-p2sh":      "The script hash for use in pay-to-script-hash transactions",
=======
	"decodescriptresult-addresses": "The bitcoin addresses associated with this script",
	"decodescriptresult-p2sh":      "The script hash for use in pay-to-script-hash transactions (only present if the provided redeem script is not already a pay-to-script-hash script)",
>>>>>>> 403aaf5c

	// DecodeScriptCmd help.
	"decodescript--synopsis": "Returns a JSON object with information about the provided hex-encoded script.",
	"decodescript-hexscript": "Hex-encoded script",

	// ExistsAddressCmd help.
	"existsaddress--synopsis": "Test for the existance of the provided address",
	"existsaddress-address":   "The address to check",
	"existsaddress--result0":  "Bool showing if address exists or not",

	// ExistsAddressesCmd help.
	"existsaddresses--synopsis": "Test for the existance of the provided addresses in the blockchain or memory pool",
	"existsaddresses-addresses": "The addresses to check",
	"existsaddresses--result0":  "Bitset of bools showing if addresses exist or not",

	// ExitsMissedTicketsCmd help.
	"existsmissedtickets--synopsis":  "Test for the existance of the provided tickets in the missed ticket map",
	"existsmissedtickets-txhashblob": "Blob containing the hashes to check",
	"existsmissedtickets--result0":   "Bool blob showing if the ticket exists in the missed ticket database or not",

	// ExistsExpiredTicketsCmd help.
	"existsexpiredtickets--synopsis":  "Test for the existance of the provided tickets in the expired ticket map",
	"existsexpiredtickets-txhashblob": "Blob containing the hashes to check",
	"existsexpiredtickets--result0":   "Bool blob showing if ticket exists in the expired ticket database or not",

	// ExistsLiveTicketCmd help.
	"existsliveticket--synopsis": "Test for the existance of the provided ticket",
	"existsliveticket-txhash":    "The ticket hash to check",
	"existsliveticket--result0":  "Bool showing if address exists in the live ticket database or not",

	// ExistsLiveTicketsCmd help.
	"existslivetickets--synopsis":  "Test for the existance of the provided tickets in the live ticket map",
	"existslivetickets-txhashblob": "Blob containing the hashes to check",
	"existslivetickets--result0":   "Bool blob showing if ticket exists in the live ticket database or not",

	// ExistsMempoolTxsCmd help.
	"existsmempooltxs--synopsis":  "Test for the existance of the provided txs in the mempool",
	"existsmempooltxs-txhashblob": "Blob containing the hashes to check",
	"existsmempooltxs--result0":   "Bool blob showing if txs exist in the mempool or not",

	// GenerateCmd help
	"generate--synopsis": "Generates a set number of blocks (simnet or regtest only) and returns a JSON\n" +
		" array of their hashes.",
	"generate-numblocks": "Number of blocks to generate",
	"generate--result0":  "The hashes, in order, of blocks generated by the call",

	// GetAddedNodeInfoResultAddr help.
	"getaddednodeinforesultaddr-address":   "The ip address for this DNS entry",
	"getaddednodeinforesultaddr-connected": "The connection 'direction' (inbound/outbound/false)",

	// GetAddedNodeInfoResult help.
	"getaddednodeinforesult-addednode": "The ip address or domain of the added peer",
	"getaddednodeinforesult-connected": "Whether or not the peer is currently connected",
	"getaddednodeinforesult-addresses": "DNS lookup and connection information about the peer",

	// GetAddedNodeInfo help.
	"getaddednodeinfo--synopsis":   "Returns information about manually added (persistent) peers.",
	"getaddednodeinfo-dns":         "Specifies whether the returned data is a JSON object including DNS and connection information, or just a list of added peers",
	"getaddednodeinfo-node":        "Only return information about this specific peer instead of all added peers",
	"getaddednodeinfo--condition0": "dns=false",
	"getaddednodeinfo--condition1": "dns=true",
	"getaddednodeinfo--result0":    "List of added peers",

	// GetBestBlockResult help.
	"getbestblockresult-hash":   "Hex-encoded bytes of the best block hash",
	"getbestblockresult-height": "Height of the best block",

	// GetBestBlockCmd help.
	"getbestblock--synopsis": "Get block height and hash of best block in the main chain.",
	"getbestblock--result0":  "Get block height and hash of best block in the main chain.",

	// GetBestBlockHashCmd help.
	"getbestblockhash--synopsis": "Returns the hash of the of the best (most recent) block in the longest block chain.",
	"getbestblockhash--result0":  "The hex-encoded block hash",

	// GetBlockCmd help.
	"getblock--synopsis":   "Returns information about a block given its hash.",
	"getblock-hash":        "The hash of the block",
	"getblock-verbose":     "Specifies the block is returned as a JSON object instead of hex-encoded string",
	"getblock-verbosetx":   "Specifies that each transaction is returned as a JSON object and only applies if the verbose flag is true (dcrd extension)",
	"getblock--condition0": "verbose=false",
	"getblock--condition1": "verbose=true",
	"getblock--result0":    "Hex-encoded bytes of the serialized block",

	// TxRawResult help.
	"txrawresult-hex":           "Hex-encoded transaction",
	"txrawresult-txid":          "The hash of the transaction",
	"txrawresult-version":       "The transaction version",
	"txrawresult-locktime":      "The transaction lock time",
	"txrawresult-vin":           "The transaction inputs as JSON objects",
	"txrawresult-vout":          "The transaction outputs as JSON objects",
	"txrawresult-blockhash":     "Hash of the block the transaction is part of",
	"txrawresult-confirmations": "Number of confirmations of the block",
	"txrawresult-time":          "Transaction time in seconds since 1 Jan 1970 GMT",
	"txrawresult-blocktime":     "Block time in seconds since the 1 Jan 1970 GMT",
	"txrawresult-blockindex":    "Index of the containing block.",
	"txrawresult-blockheight":   "Height of the block the transaction is part of",
	"txrawresult-expiry":        "The transacion expiry",

	// SearchRawTransactionsResult help.
	"searchrawtransactionsresult-hex":           "Hex-encoded transaction",
	"searchrawtransactionsresult-txid":          "The hash of the transaction",
	"searchrawtransactionsresult-version":       "The transaction version",
	"searchrawtransactionsresult-locktime":      "The transaction lock time",
	"searchrawtransactionsresult-vin":           "The transaction inputs as JSON objects",
	"searchrawtransactionsresult-vout":          "The transaction outputs as JSON objects",
	"searchrawtransactionsresult-blockhash":     "Hash of the block the transaction is part of",
	"searchrawtransactionsresult-confirmations": "Number of confirmations of the block",
	"searchrawtransactionsresult-time":          "Transaction time in seconds since 1 Jan 1970 GMT",
	"searchrawtransactionsresult-blocktime":     "Block time in seconds since the 1 Jan 1970 GMT",

	// GetBlockVerboseResult help.
	"getblockverboseresult-hash":              "The hash of the block (same as provided)",
	"getblockverboseresult-confirmations":     "The number of confirmations",
	"getblockverboseresult-size":              "The size of the block",
	"getblockverboseresult-height":            "The height of the block in the block chain",
	"getblockverboseresult-version":           "The block version",
	"getblockverboseresult-merkleroot":        "Root hash of the merkle tree",
	"getblockverboseresult-tx":                "The transaction hashes (only when verbosetx=false)",
	"getblockverboseresult-rawtx":             "The transactions as JSON objects (only when verbosetx=true)",
	"getblockverboseresult-time":              "The block time in seconds since 1 Jan 1970 GMT",
	"getblockverboseresult-nonce":             "The block nonce",
	"getblockverboseresult-bits":              "The bits which represent the block difficulty",
	"getblockverboseresult-difficulty":        "The proof-of-work difficulty as a multiple of the minimum difficulty",
	"getblockverboseresult-previousblockhash": "The hash of the previous block",
	"getblockverboseresult-nextblockhash":     "The hash of the next block (only if there is one)",
	"getblockverboseresult-sbits":             "The stake difficulty of theblock",
	"getblockverboseresult-poolsize":          "The total number of valid, spendable sstx (tickets) in the chain",
	"getblockverboseresult-revocations":       "The number of new ssrtx (tickets) of the given block",
	"getblockverboseresult-freshstake":        "The number of new sstx (tickets) of the given block",
	"getblockverboseresult-voters":            "The number of stake voters (ssgen) of the previous block",
	"getblockverboseresult-potential":         "The number of potential",
	"getblockverboseresult-overflow":          "The number of overflow",
	"getblockverboseresult-winner":            "The winning bucket to determine ssgen",
	"getblockverboseresult-votebits":          "The block's voting results",
	"getblockverboseresult-rawstx":            "The block's raw sstx hashes the were included",
	"getblockverboseresult-stx":               "The block's sstx hashes the were included",
	"getblockverboseresult-stakeroot":         "The block's sstx hashes the were included",
	"getblockverboseresult-finalstate":        "The block's finalstate",
	"getblockverboseresult-extradata":         "Extra data field for the requested block",
	"getblockverboseresult-stakeversion":      "Stake Version of the block",

	// GetBlockCountCmd help.
	"getblockcount--synopsis": "Returns the number of blocks in the longest block chain.",
	"getblockcount--result0":  "The current block count",

	// GetBlockHashCmd help.
	"getblockhash--synopsis": "Returns hash of the block in best block chain at the given height.",
	"getblockhash-index":     "The block height",
	"getblockhash--result0":  "The block hash",

	// GetBlockHeaderCmd help.
	"getblockheader--synopsis":   "Returns information about a block header given its hash.",
	"getblockheader-hash":        "The hash of the block",
	"getblockheader-verbose":     "Specifies the block header is returned as a JSON object instead of hex-encoded string",
	"getblockheader--condition0": "verbose=false",
	"getblockheader--condition1": "verbose=true",
	"getblockheader--result0":    "The block header hash",

	// GetBlockHeaderVerboseResult help.
	"getblockheaderverboseresult-hash":              "The hash of the block (same as provided)",
	"getblockheaderverboseresult-confirmations":     "The number of confirmations",
	"getblockheaderverboseresult-height":            "The height of the block in the block chain",
	"getblockheaderverboseresult-version":           "The block version",
	"getblockheaderverboseresult-merkleroot":        "The merkle root of the regular transaction tree",
	"getblockheaderverboseresult-time":              "The block time in seconds since 1 Jan 1970 GMT",
	"getblockheaderverboseresult-nonce":             "The block nonce",
	"getblockheaderverboseresult-bits":              "The bits which represent the block difficulty",
	"getblockheaderverboseresult-difficulty":        "The proof-of-work difficulty as a multiple of the minimum difficulty",
	"getblockheaderverboseresult-previousblockhash": "The hash of the previous block",
	"getblockheaderverboseresult-nextblockhash":     "The hash of the next block (only if there is one)",
	"getblockheaderverboseresult-size":              "The size of the block in bytes",
	"getblockheaderverboseresult-sbits":             "The stake difficulty in coins",
	"getblockheaderverboseresult-poolsize":          "The size of the live ticket pool",
	"getblockheaderverboseresult-revocations":       "The number of revocations in the block",
	"getblockheaderverboseresult-freshstake":        "The number of new tickets in the block",
	"getblockheaderverboseresult-voters":            "The number of votes in the block",
	"getblockheaderverboseresult-finalstate":        "The final state value of the ticket pool",
	"getblockheaderverboseresult-votebits":          "The vote bits",
	"getblockheaderverboseresult-stakeroot":         "The merkle root of the stake transaction tree",
	"getblockheaderverboseresult-stakeversion":      "The stake version of the block",

	// GetBlockSubsidyCmd help.
	"getblocksubsidy--synopsis": "Returns information regarding subsidy amounts.",
	"getblocksubsidy-height":    "The block height",
	"getblocksubsidy-voters":    "The number of voters",

	// GetBlockSubsidyResult help.
	"getblocksubsidyresult-developer": "The developer subsidy",
	"getblocksubsidyresult-pos":       "The Proof-of-Stake subsidy",
	"getblocksubsidyresult-pow":       "The Proof-of-Work subsidy",
	"getblocksubsidyresult-total":     "The total subsidy",

	// TemplateRequest help.
	"templaterequest-mode":         "This is 'template', 'proposal', or omitted",
	"templaterequest-capabilities": "List of capabilities",
	"templaterequest-longpollid":   "The long poll ID of a job to monitor for expiration; required and valid only for long poll requests ",
	"templaterequest-sigoplimit":   "Number of signature operations allowed in blocks (this parameter is ignored)",
	"templaterequest-sizelimit":    "Number of bytes allowed in blocks (this parameter is ignored)",
	"templaterequest-maxversion":   "Highest supported block version number (this parameter is ignored)",
	"templaterequest-target":       "The desired target for the block template (this parameter is ignored)",
	"templaterequest-data":         "Hex-encoded block data (only for mode=proposal)",
	"templaterequest-workid":       "The server provided workid if provided in block template (not applicable)",

	// GetBlockTemplateResultTx help.
	"getblocktemplateresulttx-data":    "Hex-encoded transaction data (byte-for-byte)",
	"getblocktemplateresulttx-hash":    "Hex-encoded transaction hash (little endian if treated as a 256-bit number)",
	"getblocktemplateresulttx-depends": "Other transactions before this one (by 1-based index in the 'transactions'  list) that must be present in the final block if this one is",
	"getblocktemplateresulttx-fee":     "Difference in value between transaction inputs and outputs (in Atoms)",
	"getblocktemplateresulttx-sigops":  "Total number of signature operations as counted for purposes of block limits",
	"getblocktemplateresulttx-txtype":  "Type of the transaction",

	// GetBlockTemplateResultAux help.
	"getblocktemplateresultaux-flags": "Hex-encoded byte-for-byte data to include in the coinbase signature script",

	// GetBlockTemplateResult help.
	"getblocktemplateresult-bits":              "Hex-encoded compressed difficulty",
	"getblocktemplateresult-curtime":           "Current time as seen by the server (recommended for block time); must fall within mintime/maxtime rules",
	"getblocktemplateresult-height":            "Height of the block to be solved",
	"getblocktemplateresult-previousblockhash": "Hex-encoded big-endian hash of the previous block",
	"getblocktemplateresult-sigoplimit":        "Number of sigops allowed in blocks ",
	"getblocktemplateresult-sizelimit":         "Number of bytes allowed in blocks",
	"getblocktemplateresult-transactions":      "Array of transactions as JSON objects",
	"getblocktemplateresult-version":           "The block version",
	"getblocktemplateresult-coinbaseaux":       "Data that should be included in the coinbase signature script",
	"getblocktemplateresult-coinbasetxn":       "Information about the coinbase transaction",
	"getblocktemplateresult-coinbasevalue":     "Total amount available for the coinbase in Atoms",
	"getblocktemplateresult-workid":            "This value must be returned with result if provided (not provided)",
	"getblocktemplateresult-longpollid":        "Identifier for long poll request which allows monitoring for expiration",
	"getblocktemplateresult-longpolluri":       "An alternate URI to use for long poll requests if provided (not provided)",
	"getblocktemplateresult-submitold":         "Not applicable",
	"getblocktemplateresult-target":            "Hex-encoded big-endian number which valid results must be less than",
	"getblocktemplateresult-expires":           "Maximum number of seconds (starting from when the server sent the response) this work is valid for",
	"getblocktemplateresult-maxtime":           "Maximum allowed time",
	"getblocktemplateresult-mintime":           "Minimum allowed time",
	"getblocktemplateresult-mutable":           "List of mutations the server explicitly allows",
	"getblocktemplateresult-noncerange":        "Two concatenated hex-encoded big-endian 32-bit integers which represent the valid ranges of nonces the miner may scan",
	"getblocktemplateresult-capabilities":      "List of server capabilities including 'proposal' to indicate support for block proposals",
	"getblocktemplateresult-reject-reason":     "Reason the proposal was invalid as-is (only applies to proposal responses)",
	"getblocktemplateresult-stransactions":     "Stake transactions",
	"getblocktemplateresult-header":            "Block header",

	// GetBlockTemplateCmd help.
	"getblocktemplate--synopsis": "Returns a JSON object with information necessary to construct a block to mine or accepts a proposal to validate.\n" +
		"See BIP0022 and BIP0023 for the full specification.",
	"getblocktemplate-request":     "Request object which controls the mode and several parameters",
	"getblocktemplate--condition0": "mode=template",
	"getblocktemplate--condition1": "mode=proposal, rejected",
	"getblocktemplate--condition2": "mode=proposal, accepted",
	"getblocktemplate--result1":    "An error string which represents why the proposal was rejected or nothing if accepted",

	// GetConnectionCountCmd help.
	"getconnectioncount--synopsis": "Returns the number of active connections to other peers.",
	"getconnectioncount--result0":  "The number of connections",

	// GetCurrentNetCmd help.
	"getcurrentnet--synopsis": "Get decred network the server is running on.",
	"getcurrentnet--result0":  "The network identifer",

	// GetDifficultyCmd help.
	"getdifficulty--synopsis": "Returns the proof-of-work difficulty as a multiple of the minimum difficulty.",
	"getdifficulty--result0":  "The difficulty",

	// GetStakeDifficultyCmd help.
	"getstakedifficulty--synopsis":     "Returns the proof-of-stake difficulty.",
	"getstakedifficultyresult-current": "The current top block's stake difficulty",
	"getstakedifficultyresult-next":    "The calculated stake difficulty of the next block",

	// GetStakeVersionInfoCmd help.
	"getstakeversioninfo--synopsis":           "Returns stake version statistics for one or more stake version intervals.",
	"getstakeversioninfo-count":               "Number of intervals to return.",
	"getstakeversioninforesult-currentheight": "Top of the chain height.",
	"getstakeversioninforesult-hash":          "Top of the chain hash.",
	"getstakeversioninforesult-intervals":     "Array of total stake and vote counts.",
	"versioncount-count":                      "Number of votes.",
	"versioncount-version":                    "Version of the vote.",
	"versioninterval-startheight":             "Start of the interval.",
	"versioninterval-endheight":               "End of the interval.",
	"versioninterval-voteversions":            "Tally of all vote versions.",
	"versioninterval-posversions":             "Tally of the stake versions.",

	// GetStakeDifficultyCmd help.
	"getstakeversions--synopsis":           "Returns the stake versions statistics.",
	"getstakeversions-hash":                "The start block hash.",
	"getstakeversions-count":               "The number of blocks that will be returned.",
	"getstakeversionsresult-stakeversions": "Array of stake versions per block.",
	"stakeversions-hash":                   "Hash of the block.",
	"stakeversions-height":                 "Height of the block.",
	"stakeversions-blockversion":           "The block version",
	"stakeversions-stakeversion":           "The stake version of the block",
	"stakeversions-votes":                  "The version and bits of each vote in the block",
	"versionbits-version":                  "The version of the vote.",
	"versionbits-bits":                     "The bits assigned by the vote.",

	// GetVoteInfo
	"getvoteinfo--synopsis":           "Returns the vote info statistics.",
	"getvoteinfo-version":             "The stake version.",
	"getvoteinforesult-currentheight": "Top of the chain height.",
	"getvoteinforesult-startheight":   "The start height of this voting window.",
	"getvoteinforesult-endheight":     "The end height of this voting window.",
	"getvoteinforesult-hash":          "The hash of the current height block.",
	"getvoteinforesult-voteversion":   "Selected vote version.",
	"getvoteinforesult-quorum":        "Minimum amount of votes required.",
	"getvoteinforesult-totalvotes":    "Total votes.",
	"getvoteinforesult-agendas":       "All agendas for this stake version.",
	"agenda-id":                       "Unique identifier of this agenda.",
	"agenda-description":              "Description of this agenda.",
	"agenda-mask":                     "Agenda mask.",
	"agenda-starttime":                "Time aganda becomes valid.",
	"agenda-expiretime":               "Time aganda becomes invalid.",
	"agenda-status":                   "Aganda status.",
	"agenda-quorumprogress":           "Progress of quorum reached.",
	"agenda-choices":                  "All choices in this agenda.",
	"choice-id":                       "Unique identifier of this choice.",
	"choice-description":              "Description of this choice.",
	"choice-bits":                     "Bits that dentify this choice.",
	"choice-isabstain":                "This choice is to abstain from change.",
	"choice-isno":                     "Hard no choice (1 and only 1 per agenda).",
	"choice-count":                    "How many votes received.",
	"choice-progress":                 "Progress of the overall count.",

	// GetGenerateCmd help.
	"getgenerate--synopsis": "Returns if the server is set to generate coins (mine) or not.",
	"getgenerate--result0":  "True if mining, false if not",

	// GetHashesPerSecCmd help.
	"gethashespersec--synopsis": "Returns a recent hashes per second performance measurement while generating coins (mining).",
	"gethashespersec--result0":  "The number of hashes per second",

	// InfoChainResult help.
	"infochainresult-version":         "The version of the server",
	"infochainresult-protocolversion": "The latest supported protocol version",
	"infochainresult-blocks":          "The number of blocks processed",
	"infochainresult-timeoffset":      "The time offset",
	"infochainresult-connections":     "The number of connected peers",
	"infochainresult-proxy":           "The proxy used by the server",
	"infochainresult-difficulty":      "The current target difficulty",
	"infochainresult-testnet":         "Whether or not server is using testnet",
	"infochainresult-relayfee":        "The minimum relay fee for non-free transactions in DCR/KB",
	"infochainresult-errors":          "Any current errors",

	// InfoWalletResult help.
	"infowalletresult-version":         "The version of the server",
	"infowalletresult-protocolversion": "The latest supported protocol version",
	"infowalletresult-walletversion":   "The version of the wallet server",
	"infowalletresult-balance":         "The total decred balance of the wallet",
	"infowalletresult-blocks":          "The number of blocks processed",
	"infowalletresult-timeoffset":      "The time offset",
	"infowalletresult-connections":     "The number of connected peers",
	"infowalletresult-proxy":           "The proxy used by the server",
	"infowalletresult-difficulty":      "The current target difficulty",
	"infowalletresult-testnet":         "Whether or not server is using testnet",
	"infowalletresult-keypoololdest":   "Seconds since 1 Jan 1970 GMT of the oldest pre-generated key in the key pool",
	"infowalletresult-keypoolsize":     "The number of new keys that are pre-generated",
	"infowalletresult-unlocked_until":  "The timestamp in seconds since 1 Jan 1970 GMT that the wallet is unlocked for transfers, or 0 if the wallet is locked",
	"infowalletresult-paytxfee":        "The transaction fee set in DCR/KB",
	"infowalletresult-relayfee":        "The minimum relay fee for non-free transactions in DCR/KB",
	"infowalletresult-errors":          "Any current errors",

	// GetHeadersCmd help.
	"getheaders--synopsis":     "Returns block headers starting with the first known block hash from the request",
	"getheaders-blocklocators": "Concatenated hashes of blocks.  Headers are returned starting from the first known hash in this list",
	"getheaders-hashstop":      "Optional block hash to stop including block headers for",
	"getheadersresult-headers": "Serialized block headers of all located blocks, limited to some arbitrary maximum number of hashes (currently 2000, which matches the wire protocol headers message, but this is not guaranteed)",

	// GetInfoCmd help.
	"getinfo--synopsis": "Returns a JSON object containing various state info.",

	// GetMempoolInfoCmd help.
	"getmempoolinfo--synopsis": "Returns memory pool information",

	// GetMempoolInfoResult help.
	"getmempoolinforesult-bytes": "Size in bytes of the mempool",
	"getmempoolinforesult-size":  "Number of transactions in the mempool",

	// GetMiningInfoResult help.
	"getmininginforesult-blocks":           "Height of the latest best block",
	"getmininginforesult-currentblocksize": "Size of the latest best block",
	"getmininginforesult-currentblocktx":   "Number of transactions in the latest best block",
	"getmininginforesult-difficulty":       "Current target difficulty",
	"getmininginforesult-stakedifficulty":  "Stake difficulty required for the next block",
	"getmininginforesult-errors":           "Any current errors",
	"getmininginforesult-generate":         "Whether or not server is set to generate coins",
	"getmininginforesult-genproclimit":     "Number of processors to use for coin generation (-1 when disabled)",
	"getmininginforesult-hashespersec":     "Recent hashes per second performance measurement while generating coins",
	"getmininginforesult-networkhashps":    "Estimated network hashes per second for the most recent blocks",
	"getmininginforesult-pooledtx":         "Number of transactions in the memory pool",
	"getmininginforesult-testnet":          "Whether or not server is using testnet",

	// GetMiningInfoCmd help.
	"getmininginfo--synopsis": "Returns a JSON object containing mining-related information.",

	// GetNetworkHashPSCmd help.
	"getnetworkhashps--synopsis": "Returns the estimated network hashes per second for the block heights provided by the parameters.",
	"getnetworkhashps-blocks":    "The number of blocks, or -1 for blocks since last difficulty change",
	"getnetworkhashps-height":    "Perform estimate ending with this height or -1 for current best chain block height",
	"getnetworkhashps--result0":  "Estimated hashes per second",

	// GetNetTotalsCmd help.
	"getnettotals--synopsis": "Returns a JSON object containing network traffic statistics.",

	// GetNetTotalsResult help.
	"getnettotalsresult-totalbytesrecv": "Total bytes received",
	"getnettotalsresult-totalbytessent": "Total bytes sent",
	"getnettotalsresult-timemillis":     "Number of milliseconds since 1 Jan 1970 GMT",

	// GetPeerInfoResult help.
	"getpeerinforesult-id":             "A unique node ID",
	"getpeerinforesult-addr":           "The ip address and port of the peer",
	"getpeerinforesult-addrlocal":      "Local address",
	"getpeerinforesult-services":       "Services bitmask which represents the services supported by the peer",
	"getpeerinforesult-lastsend":       "Time the last message was received in seconds since 1 Jan 1970 GMT",
	"getpeerinforesult-lastrecv":       "Time the last message was sent in seconds since 1 Jan 1970 GMT",
	"getpeerinforesult-bytessent":      "Total bytes sent",
	"getpeerinforesult-bytesrecv":      "Total bytes received",
	"getpeerinforesult-conntime":       "Time the connection was made in seconds since 1 Jan 1970 GMT",
	"getpeerinforesult-timeoffset":     "The time offset of the peer",
	"getpeerinforesult-pingtime":       "Number of microseconds the last ping took",
	"getpeerinforesult-pingwait":       "Number of microseconds a queued ping has been waiting for a response",
	"getpeerinforesult-version":        "The protocol version of the peer",
	"getpeerinforesult-subver":         "The user agent of the peer",
	"getpeerinforesult-inbound":        "Whether or not the peer is an inbound connection",
	"getpeerinforesult-startingheight": "The latest block height the peer knew about when the connection was established",
	"getpeerinforesult-currentheight":  "The current height of the peer",
	"getpeerinforesult-banscore":       "The ban score",
	"getpeerinforesult-syncnode":       "Whether or not the peer is the sync peer",

	// GetPeerInfoCmd help.
	"getpeerinfo--synopsis": "Returns data about each connected network peer as an array of json objects.",

	// GetRawMempoolVerboseResult help.
	"getrawmempoolverboseresult-size":             "Transaction size in bytes",
	"getrawmempoolverboseresult-fee":              "Transaction fee in decred",
	"getrawmempoolverboseresult-time":             "Local time transaction entered pool in seconds since 1 Jan 1970 GMT",
	"getrawmempoolverboseresult-height":           "Block height when transaction entered the pool",
	"getrawmempoolverboseresult-startingpriority": "Priority when transaction entered the pool",
	"getrawmempoolverboseresult-currentpriority":  "Current priority",
	"getrawmempoolverboseresult-depends":          "Unconfirmed transactions used as inputs for this transaction",

	// GetRawMempoolCmd help.
	"getrawmempool--synopsis":   "Returns information about all of the transactions currently in the memory pool.",
	"getrawmempool-verbose":     "Returns JSON object when true or an array of transaction hashes when false",
	"getrawmempool-txtype":      "Type of tx to return. (all/regular/tickets/votes/revocations)",
	"getrawmempool--condition0": "verbose=false",
	"getrawmempool--condition1": "verbose=true",
	"getrawmempool--result0":    "Array of transaction hashes",

	// GetRawTransactionCmd help.
	"getrawtransaction--synopsis":   "Returns information about a transaction given its hash.",
	"getrawtransaction-txid":        "The hash of the transaction",
	"getrawtransaction-verbose":     "Specifies the transaction is returned as a JSON object instead of a hex-encoded string",
	"getrawtransaction--condition0": "verbose=false",
	"getrawtransaction--condition1": "verbose=true",
	"getrawtransaction--result0":    "Hex-encoded bytes of the serialized transaction",

	// GetTicketPoolValue help.
	"getticketpoolvalue--synopsis": "Return the current value of all locked funds in the ticket pool",
	"getticketpoolvalue--result0":  "Total value of ticket pool",

	// GetTxOutResult help.
	"gettxoutresult-bestblock":     "The block hash that contains the transaction output",
	"gettxoutresult-confirmations": "The number of confirmations",
	"gettxoutresult-value":         "The transaction amount in DCR",
	"gettxoutresult-scriptPubKey":  "The public key script used to pay coins as a JSON object",
	"gettxoutresult-version":       "The transaction version",
	"gettxoutresult-coinbase":      "Whether or not the transaction is a coinbase",

	// GetTxOutCmd help.
	"gettxout--synopsis":      "Returns information about an unspent transaction output..",
	"gettxout-txid":           "The hash of the transaction",
	"gettxout-vout":           "The index of the output",
	"gettxout-includemempool": "Include the mempool when true",

	// GetWorkResult help.
	"getworkresult-data":     "Hex-encoded block data",
	"getworkresult-hash1":    "(DEPRECATED) Hex-encoded formatted hash buffer",
	"getworkresult-midstate": "(DEPRECATED) Hex-encoded precomputed hash state after hashing first half of the data",
	"getworkresult-target":   "Hex-encoded little-endian hash target",

	// GetWorkCmd help.
	"getwork--synopsis":   "(DEPRECATED - Use getblocktemplate instead) Returns formatted hash data to work on or checks and submits solved data.",
	"getwork-data":        "Hex-encoded data to check",
	"getwork--condition0": "no data provided",
	"getwork--condition1": "data provided",
	"getwork--result1":    "Whether or not the solved data is valid and was added to the chain",

	// HelpCmd help.
	"help--synopsis":   "Returns a list of all commands or help for a specified command.",
	"help-command":     "The command to retrieve help for",
	"help--condition0": "no command provided",
	"help--condition1": "command specified",
	"help--result0":    "List of commands",
	"help--result1":    "Help for specified command",

	// PingCmd help.
	"ping--synopsis": "Queues a ping to be sent to each connected peer.\n" +
		"Ping times are provided by getpeerinfo via the pingtime and pingwait fields.",

	// RebroadcastMissed help.
	"rebroadcastmissed--synopsis": "Asks the daemon to rebroadcast missed votes.\n",

	// RebroadcastWinnerCmd help.
	"rebroadcastwinners--synopsis": "Asks the daemon to rebroadcast the winners of the voting lottery.\n",

	// SearchRawTransactionsCmd help.
	"searchrawtransactions--synopsis": "Returns raw data for transactions involving the passed address.\n" +
		"Returned transactions are pulled from both the database, and transactions currently in the mempool.\n" +
		"Transactions pulled from the mempool will have the 'confirmations' field set to 0.\n" +
		"Usage of this RPC requires the optional --addrindex flag to be activated, otherwise all responses will simply return with an error stating the address index has not yet been built.\n" +
		"Similarly, until the address index has caught up with the current best height, all requests will return an error response in order to avoid serving stale data.",
	"searchrawtransactions-address":     "The Decred address to search for",
	"searchrawtransactions-verbose":     "Specifies the transaction is returned as a JSON object instead of hex-encoded string",
	"searchrawtransactions--condition0": "verbose=0",
	"searchrawtransactions--condition1": "verbose=1",
	"searchrawtransactions-skip":        "The number of leading transactions to leave out of the final response",
	"searchrawtransactions-count":       "The maximum number of transactions to return",
	"searchrawtransactions-vinextra":    "Specify that extra data from previous output will be returned in vin",
	"searchrawtransactions-reverse":     "Specifies that the transactions should be returned in reverse chronological order",
	"searchrawtransactions-filteraddrs": "Address list.  Only inputs or outputs with matching address will be returned",
	"searchrawtransactions--result0":    "Hex-encoded serialized transaction",

	// SendRawTransactionCmd help.
	"sendrawtransaction--synopsis":     "Submits the serialized, hex-encoded transaction to the local peer and relays it to the network.",
	"sendrawtransaction-hextx":         "Serialized, hex-encoded signed transaction",
	"sendrawtransaction-allowhighfees": "Whether or not to allow insanely high fees (dcrd does not yet implement this parameter, so it has no effect)",
	"sendrawtransaction--result0":      "The hash of the transaction",

	// SetGenerateCmd help.
	"setgenerate--synopsis":    "Set the server to generate coins (mine) or not.",
	"setgenerate-generate":     "Use true to enable generation, false to disable it",
	"setgenerate-genproclimit": "The number of processors (cores) to limit generation to or -1 for default",

	// StopCmd help.
	"stop--synopsis": "Shutdown dcrd.",
	"stop--result0":  "The string 'dcrd stopping.'",

	// SubmitBlockOptions help.
	"submitblockoptions-workid": "This parameter is currently ignored",

	// SubmitBlockCmd help.
	"submitblock--synopsis":   "Attempts to submit a new serialized, hex-encoded block to the network.",
	"submitblock-hexblock":    "Serialized, hex-encoded block",
	"submitblock-options":     "This parameter is currently ignored",
	"submitblock--condition0": "Block successfully submitted",
	"submitblock--condition1": "Block rejected",
	"submitblock--result1":    "The reason the block was rejected",

	// ValidateAddressResult help.
	"validateaddresschainresult-isvalid": "Whether or not the address is valid",
	"validateaddresschainresult-address": "The decred address (only when isvalid is true)",

	// ValidateAddressCmd help.
	"validateaddress--synopsis": "Verify an address is valid.",
	"validateaddress-address":   "Decred address to validate",

	// VerifyChainCmd help.
	"verifychain--synopsis": "Verifies the block chain database.\n" +
		"The actual checks performed by the checklevel parameter are implementation specific.\n" +
		"For dcrd this is:\n" +
		"checklevel=0 - Look up each block and ensure it can be loaded from the database.\n" +
		"checklevel=1 - Perform basic context-free sanity checks on each block.",
	"verifychain-checklevel": "How thorough the block verification is",
	"verifychain-checkdepth": "The number of blocks to check",
	"verifychain--result0":   "Whether or not the chain verified",

	// VerifyMessageCmd help.
	"verifymessage--synopsis": "Verify a signed message.",
	"verifymessage-address":   "The decred address to use for the signature",
	"verifymessage-signature": "The base-64 encoded signature provided by the signer",
	"verifymessage-message":   "The signed message",
	"verifymessage--result0":  "Whether or not the signature verified",

	// -------- Websocket-specific help --------

	// Session help.
	"session--synopsis":       "Return details regarding a websocket client's current connection session.",
	"sessionresult-sessionid": "The unique session ID for a client's websocket connection.",

	// NotifySpentAndMissedTicketsCmd help
	"notifyspentandmissedtickets--synopsis": "Request notifications for whenever tickets are spent or missed.",

	// NotifyNewTicketsCmd help
	"notifynewtickets--synopsis": "Request notifications for whenever new tickets are found.",

	// NotifyStakeDifficultyCmd help
	"notifystakedifficulty--synopsis": "Request notifications for whenever stake difficulty goes up.",

	// NotifyWinningTicketsCmd help
	"notifywinningtickets--synopsis": "Request notifications for whenever any tickets is chosen to vote.",

	// NotifyBlocksCmd help.
	"notifyblocks--synopsis": "Request notifications for whenever a block is connected or disconnected from the main (best) chain.",

	// StopNotifyBlocksCmd help.
	"stopnotifyblocks--synopsis": "Cancel registered notifications for whenever a block is connected or disconnected from the main (best) chain.",

	// NotifyNewTransactionsCmd help.
	"notifynewtransactions--synopsis": "Send either a txaccepted or a txacceptedverbose notification when a new transaction is accepted into the mempool.",
	"notifynewtransactions-verbose":   "Specifies which type of notification to receive. If verbose is true, then the caller receives txacceptedverbose, otherwise the caller receives txaccepted",

	// StopNotifyNewTransactionsCmd help.
	"stopnotifynewtransactions--synopsis": "Stop sending either a txaccepted or a txacceptedverbose notification when a new transaction is accepted into the mempool.",

	// OutPoint help.
	"outpoint-hash":  "The hex-encoded bytes of the outpoint hash",
	"outpoint-index": "The index of the outpoint",
	"outpoint-tree":  "The tree of the outpoint",

	// LoadTxFilterCmd help.
	"loadtxfilter--synopsis": "Load, add to, or reload a websocket client's transaction filter for mempool transactions, new blocks and rescans.",
	"loadtxfilter-reload":    "Load a new filter instead of adding data to an existing one",
	"loadtxfilter-addresses": "Array of addresses to add to the transaction filter",
	"loadtxfilter-outpoints": "Array of outpoints to add to the transaction filter",

	// Rescan help.
	"rescan--synopsis":   "Rescan blocks for transactions matching the loaded transaction filter.",
	"rescan-blockhashes": "Concatenated block hashes to rescan.  Each next block must be a child of the previous.",

	// -------- Decred-specific help --------

	// EstimateFee help.
	"estimatefee--synopsis": "Returns the estimated fee in dcr/kb.",
	"estimatefee-numblocks": "(unused)",
	"estimatefee--result0":  "Estimated fee.",

	// EstimateStakeDiff help.
	"estimatestakediff--synopsis":      "Estimate the next minimum, maximum, expected, and user-specified stake difficulty",
	"estimatestakediff-tickets":        "Use this number of new tickets in blocks to estimate the next difficulty",
	"estimatestakediffresult-min":      "Minimum estimate for stake difficulty",
	"estimatestakediffresult-max":      "Maximum estimate for stake difficulty",
	"estimatestakediffresult-expected": "Expected estimate for stake difficulty",
	"estimatestakediffresult-user":     "Estimate for stake difficulty with the passed user amount of tickets",

	// GetCoinSupply help
	"getcoinsupply--synopsis": "Returns current total coin supply in atoms",
	"getcoinsupply--result0":  "Current coin supply in atoms",

	// LiveTickets help.
	"livetickets--synopsis":     "Request tickets the live ticket hashes from the ticket database",
	"liveticketsresult-tickets": "List of live tickets",

	// MissedTickets help.
	"missedtickets--synopsis":     "Request tickets the client missed",
	"missedticketsresult-tickets": "List of missed tickets",

	// TicketBuckets help.
	"ticketbuckets--synopsis": "Request for the number of tickets currently in each bucket of the ticket database.",
	"ticketbucket-tickets":    "Number of tickets in bucket.",
	"ticketbucket-number":     "Bucket number.",

	// TicketFeeInfo help.
	"ticketfeeinfo--synopsis":            "Get various information about ticket fees from the mempool, blocks, and difficulty windows (units: DCR/kB)",
	"ticketfeeinfo-blocks":               "The number of blocks, starting from the chain tip and descending, to return fee information about",
	"ticketfeeinfo-windows":              "The number of difficulty windows to return ticket fee information about",
	"ticketfeeinforesult-feeinfomempool": "Ticket fee information for all tickets in the mempool (units: DCR/kB)",
	"ticketfeeinforesult-feeinfoblocks":  "Ticket fee information for a given list of blocks descending from the chain tip (units: DCR/kB)",
	"ticketfeeinforesult-feeinfowindows": "Ticket fee information for a window period where the stake difficulty was the same (units: DCR/kB)",

	"feeinfomempool-number": "Number of transactions in the mempool",
	"feeinfomempool-min":    "Minimum transaction fee in the mempool",
	"feeinfomempool-max":    "Maximum transaction fee in the mempool",
	"feeinfomempool-mean":   "Mean of transaction fees in the mempool",
	"feeinfomempool-median": "Median of transaction fees in the mempool",
	"feeinfomempool-stddev": "Standard deviation of transaction fees in the mempool",

	"feeinfoblock-height": "Height of the block",
	"feeinfoblock-number": "Number of transactions in the block",
	"feeinfoblock-min":    "Minimum transaction fee in the block",
	"feeinfoblock-max":    "Maximum transaction fee in the block",
	"feeinfoblock-mean":   "Mean of transaction fees in the block",
	"feeinfoblock-median": "Median of transaction fees in the block",
	"feeinfoblock-stddev": "Standard deviation of transaction fees in the block",

	"feeinfowindow-startheight": "First block in the window (inclusive)",
	"feeinfowindow-endheight":   "Last block in the window (exclusive)",
	"feeinfowindow-number":      "Number of transactions in the window",
	"feeinfowindow-min":         "Minimum transaction fee in the window",
	"feeinfowindow-max":         "Maximum transaction fee in the window",
	"feeinfowindow-mean":        "Mean of transaction fees in the window",
	"feeinfowindow-median":      "Median of transaction fees in the window",
	"feeinfowindow-stddev":      "Standard deviation of transaction fees in the window",

	// TicketsForAddress help.
	"ticketsforaddress--synopsis":     "Request all the tickets for an address.",
	"ticketsforaddress-address":       "Address to look for.",
	"ticketsforaddressresult-tickets": "Tickets owned by the specified address.",

	// TicketsForBucket help.
	"ticketsforbucket--synopsis":     "Request all the tickets and owners in a given bucket.",
	"ticketsforbucket-bucket":        "Bucket to look for.",
	"ticketsforbucketresult-tickets": "Result for the ticketsfor bucket command.",
	"ticket-owner":                   "Address owning the ticket.",
	"ticket-hash":                    "Hash of the ticket.",

	// TicketVWAP help.
	"ticketvwap--synopsis": "Calculate the volume weighted average price of tickets for a range of blocks (default: full PoS difficulty adjustment depth)",
	"ticketvwap-start":     "The start height to begin calculating the VWAP from",
	"ticketvwap-end":       "The end height to begin calculating the VWAP from",
	"ticketvwap--result0":  "The volume weighted average price",

	// TxFeeInfo help.
	"txfeeinfo--synopsis":            "Get various information about regular transaction fees from the mempool, blocks, and difficulty windows",
	"txfeeinfo-blocks":               "The number of blocks to calculate transaction fees for, starting from the end of the tip moving backwards",
	"txfeeinfo-rangestart":           "The start height of the block range to calculate transaction fees for",
	"txfeeinfo-rangeend":             "The end height of the block range to calculate transaction fees for",
	"txfeeinforesult-feeinfomempool": "Transaction fee information for all regular transactions in the mempool",
	"txfeeinforesult-feeinfoblocks":  "Transaction fee information for a given list of blocks descending from the chain tip",
	"txfeeinforesult-feeinforange":   "Transaction fee information for a window period where the stake difficulty was the same",

	"feeinforange-number": "Number of transactions in the window",
	"feeinforange-min":    "Minimum transaction fee in the window",
	"feeinforange-max":    "Maximum transaction fee in the window",
	"feeinforange-mean":   "Mean of transaction fees in the window",
	"feeinforange-median": "Median of transaction fees in the window",
	"feeinforange-stddev": "Standard deviation of transaction fees in the window",

	// Version help
	"version--synopsis":       "Returns the JSON-RPC API version (semver)",
	"version--result0--desc":  "Version objects keyed by the program or API name",
	"version--result0--key":   "Program or API name",
	"version--result0--value": "Object containing the semantic version",
}

// rpcResultTypes specifies the result types that each RPC command can return.
// This information is used to generate the help.  Each result type must be a
// pointer to the type (or nil to indicate no return value).
var rpcResultTypes = map[string][]interface{}{
	"addnode":               nil,
	"createrawsstx":         {(*string)(nil)},
	"createrawssgentx":      {(*string)(nil)},
	"createrawssrtx":        {(*string)(nil)},
	"createrawtransaction":  {(*string)(nil)},
	"debuglevel":            {(*string)(nil), (*string)(nil)},
	"decoderawtransaction":  {(*dcrjson.TxRawDecodeResult)(nil)},
	"decodescript":          {(*dcrjson.DecodeScriptResult)(nil)},
	"estimatefee":           {(*float64)(nil)},
	"estimatestakediff":     {(*dcrjson.EstimateStakeDiffResult)(nil)},
	"existsaddress":         {(*bool)(nil)},
	"existsaddresses":       {(*string)(nil)},
	"existsmissedtickets":   {(*string)(nil)},
	"existsexpiredtickets":  {(*string)(nil)},
	"existsliveticket":      {(*bool)(nil)},
	"existslivetickets":     {(*string)(nil)},
	"existsmempooltxs":      {(*string)(nil)},
	"getaddednodeinfo":      {(*[]string)(nil), (*[]dcrjson.GetAddedNodeInfoResult)(nil)},
	"getbestblock":          {(*dcrjson.GetBestBlockResult)(nil)},
	"generate":              {(*[]string)(nil)},
	"getbestblockhash":      {(*string)(nil)},
	"getblock":              {(*string)(nil), (*dcrjson.GetBlockVerboseResult)(nil)},
	"getblockcount":         {(*int64)(nil)},
	"getblockhash":          {(*string)(nil)},
	"getblockheader":        {(*string)(nil), (*dcrjson.GetBlockHeaderVerboseResult)(nil)},
	"getblocksubsidy":       {(*dcrjson.GetBlockSubsidyResult)(nil)},
	"getblocktemplate":      {(*dcrjson.GetBlockTemplateResult)(nil), (*string)(nil), nil},
	"getconnectioncount":    {(*int32)(nil)},
	"getcurrentnet":         {(*uint32)(nil)},
	"getdifficulty":         {(*float64)(nil)},
	"getstakedifficulty":    {(*dcrjson.GetStakeDifficultyResult)(nil)},
	"getstakeversioninfo":   {(*dcrjson.GetStakeVersionInfoResult)(nil)},
	"getstakeversions":      {(*dcrjson.GetStakeVersionsResult)(nil)},
	"getgenerate":           {(*bool)(nil)},
	"gethashespersec":       {(*float64)(nil)},
	"getheaders":            {(*dcrjson.GetHeadersResult)(nil)},
	"getinfo":               {(*dcrjson.InfoChainResult)(nil)},
	"getmempoolinfo":        {(*dcrjson.GetMempoolInfoResult)(nil)},
	"getmininginfo":         {(*dcrjson.GetMiningInfoResult)(nil)},
	"getnettotals":          {(*dcrjson.GetNetTotalsResult)(nil)},
	"getnetworkhashps":      {(*int64)(nil)},
	"getpeerinfo":           {(*[]dcrjson.GetPeerInfoResult)(nil)},
	"getrawmempool":         {(*[]string)(nil), (*dcrjson.GetRawMempoolVerboseResult)(nil)},
	"getrawtransaction":     {(*string)(nil), (*dcrjson.TxRawResult)(nil)},
	"getticketpoolvalue":    {(*float64)(nil)},
	"gettxout":              {(*dcrjson.GetTxOutResult)(nil)},
	"getvoteinfo":           {(*dcrjson.GetVoteInfoResult)(nil)},
	"getwork":               {(*dcrjson.GetWorkResult)(nil), (*bool)(nil)},
	"getcoinsupply":         {(*int64)(nil)},
	"help":                  {(*string)(nil), (*string)(nil)},
	"livetickets":           {(*dcrjson.LiveTicketsResult)(nil)},
	"missedtickets":         {(*dcrjson.MissedTicketsResult)(nil)},
	"node":                  nil,
	"ping":                  nil,
	"rebroadcastmissed":     nil,
	"rebroadcastwinners":    nil,
	"searchrawtransactions": {(*string)(nil), (*[]dcrjson.SearchRawTransactionsResult)(nil)},
	"sendrawtransaction":    {(*string)(nil)},
	"setgenerate":           nil,
	"stop":                  {(*string)(nil)},
	"submitblock":           {nil, (*string)(nil)},
	"ticketfeeinfo":         {(*dcrjson.TicketFeeInfoResult)(nil)},
	"ticketsforaddress":     {(*dcrjson.TicketsForAddressResult)(nil)},
	"ticketvwap":            {(*float64)(nil)},
	"txfeeinfo":             {(*dcrjson.TxFeeInfoResult)(nil)},
	"validateaddress":       {(*dcrjson.ValidateAddressChainResult)(nil)},
	"verifychain":           {(*bool)(nil)},
	"verifymessage":         {(*bool)(nil)},
	"version":               {(*map[string]dcrjson.VersionResult)(nil)},

	// Websocket commands.
	"loadtxfilter":                nil,
	"session":                     {(*dcrjson.SessionResult)(nil)},
	"notifywinningtickets":        nil,
	"notifyspentandmissedtickets": nil,
	"notifynewtickets":            nil,
	"notifystakedifficulty":       nil,
	"notifyblocks":                nil,
	"notifynewtransactions":       nil,
	"notifyreceived":              nil,
	"notifyspent":                 nil,
	"rescan":                      nil,
	"stopnotifyblocks":            nil,
	"stopnotifynewtransactions":   nil,
	"stopnotifyreceived":          nil,
	"stopnotifyspent":             nil,
}

// helpCacher provides a concurrent safe type that provides help and usage for
// the RPC server commands and caches the results for future calls.
type helpCacher struct {
	sync.Mutex
	usage      string
	methodHelp map[string]string
}

// rpcMethodHelp returns an RPC help string for the provided method.
//
// This function is safe for concurrent access.
func (c *helpCacher) rpcMethodHelp(method string) (string, error) {
	c.Lock()
	defer c.Unlock()

	// Return the cached method help if it exists.
	if help, exists := c.methodHelp[method]; exists {
		return help, nil
	}

	// Look up the result types for the method.
	resultTypes, ok := rpcResultTypes[method]
	if !ok {
		return "", errors.New("no result types specified for method " +
			method)
	}

	// Generate, cache, and return the help.
	help, err := dcrjson.GenerateHelp(method, helpDescsEnUS, resultTypes...)
	if err != nil {
		return "", err
	}
	c.methodHelp[method] = help
	return help, nil
}

// rpcUsage returns one-line usage for all support RPC commands.
//
// This function is safe for concurrent access.
func (c *helpCacher) rpcUsage(includeWebsockets bool) (string, error) {
	c.Lock()
	defer c.Unlock()

	// Return the cached usage if it is available.
	if c.usage != "" {
		return c.usage, nil
	}

	// Generate a list of one-line usage for every command.
	usageTexts := make([]string, 0, len(rpcHandlers))
	for k := range rpcHandlers {
		usage, err := dcrjson.MethodUsageText(k)
		if err != nil {
			return "", err
		}
		usageTexts = append(usageTexts, usage)
	}

	// Include websockets commands if requested.
	if includeWebsockets {
		for k := range wsHandlers {
			usage, err := dcrjson.MethodUsageText(k)
			if err != nil {
				return "", err
			}
			usageTexts = append(usageTexts, usage)
		}
	}

	sort.Sort(sort.StringSlice(usageTexts))
	c.usage = strings.Join(usageTexts, "\n")
	return c.usage, nil
}

// newHelpCacher returns a new instance of a help cacher which provides help and
// usage for the RPC server commands and caches the results for future calls.
func newHelpCacher() *helpCacher {
	return &helpCacher{
		methodHelp: make(map[string]string),
	}
}<|MERGE_RESOLUTION|>--- conflicted
+++ resolved
@@ -156,13 +156,8 @@
 	"decodescriptresult-asm":       "Disassembly of the script",
 	"decodescriptresult-reqSigs":   "The number of required signatures",
 	"decodescriptresult-type":      "The type of the script (e.g. 'pubkeyhash')",
-<<<<<<< HEAD
 	"decodescriptresult-addresses": "The decred addresses associated with this script",
-	"decodescriptresult-p2sh":      "The script hash for use in pay-to-script-hash transactions",
-=======
-	"decodescriptresult-addresses": "The bitcoin addresses associated with this script",
 	"decodescriptresult-p2sh":      "The script hash for use in pay-to-script-hash transactions (only present if the provided redeem script is not already a pay-to-script-hash script)",
->>>>>>> 403aaf5c
 
 	// DecodeScriptCmd help.
 	"decodescript--synopsis": "Returns a JSON object with information about the provided hex-encoded script.",

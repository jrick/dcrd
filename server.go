--- conflicted
+++ resolved
@@ -591,29 +591,15 @@
 	iv := wire.NewInvVect(wire.InvTypeBlock, block.Sha())
 	p.AddKnownInventory(iv)
 
-<<<<<<< HEAD
 	// Queue the block up to be handled by the block manager and
 	// intentionally block further receives until the network block is fully
 	// processed and known good or bad.  This helps prevent a malicious peer
-	// from queueing up a bunch of bad blocks before disconnecting (or being
+	// from queuing up a bunch of bad blocks before disconnecting (or being
 	// disconnected) and wasting memory.  Additionally, this behavior is
 	// depended on by at least the block acceptance test tool as the
 	// reference implementation processes blocks in the same thread and
 	// therefore blocks further messages until the network block has been
 	// fully processed.
-=======
-	// Queue the block up to be handled by the block
-	// manager and intentionally block further receives
-	// until the bitcoin block is fully processed and known
-	// good or bad.  This helps prevent a malicious peer
-	// from queuing up a bunch of bad blocks before
-	// disconnecting (or being disconnected) and wasting
-	// memory.  Additionally, this behavior is depended on
-	// by at least the block acceptance test tool as the
-	// reference implementation processes blocks in the same
-	// thread and therefore blocks further messages until
-	// the bitcoin block has been fully processed.
->>>>>>> eb882f39
 	sp.server.blockManager.QueueBlock(block, sp)
 	<-sp.blockProcessed
 }
@@ -1579,7 +1565,6 @@
 func newPeerConfig(sp *serverPeer) *peer.Config {
 	return &peer.Config{
 		Listeners: peer.MessageListeners{
-<<<<<<< HEAD
 			OnVersion:        sp.OnVersion,
 			OnMemPool:        sp.OnMemPool,
 			OnGetMiningState: sp.OnGetMiningState,
@@ -1598,30 +1583,6 @@
 			OnAddr:           sp.OnAddr,
 			OnRead:           sp.OnRead,
 			OnWrite:          sp.OnWrite,
-=======
-			OnVersion:     sp.OnVersion,
-			OnMemPool:     sp.OnMemPool,
-			OnTx:          sp.OnTx,
-			OnBlock:       sp.OnBlock,
-			OnInv:         sp.OnInv,
-			OnHeaders:     sp.OnHeaders,
-			OnGetData:     sp.OnGetData,
-			OnGetBlocks:   sp.OnGetBlocks,
-			OnGetHeaders:  sp.OnGetHeaders,
-			OnFilterAdd:   sp.OnFilterAdd,
-			OnFilterClear: sp.OnFilterClear,
-			OnFilterLoad:  sp.OnFilterLoad,
-			OnGetAddr:     sp.OnGetAddr,
-			OnAddr:        sp.OnAddr,
-			OnRead:        sp.OnRead,
-			OnWrite:       sp.OnWrite,
-
-			// Note: The reference client currently bans peers that send alerts
-			// not signed with its key.  We could verify against their key, but
-			// since the reference client is currently unwilling to support
-			// other implementations' alert messages, we will not relay theirs.
-			OnAlert: nil,
->>>>>>> eb882f39
 		},
 		NewestBlock:      sp.server.db.NewestSha,
 		BestLocalAddress: sp.server.addrManager.GetBestLocalAddress,

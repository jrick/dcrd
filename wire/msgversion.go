// Copyright (c) 2013-2016 The btcsuite developers
// Copyright (c) 2015-2016 The Decred developers
// Use of this source code is governed by an ISC
// license that can be found in the LICENSE file.

package wire

import (
	"bytes"
	"fmt"
	"io"
	"net"
	"strings"
	"time"
)

// MaxUserAgentLen is the maximum allowed length for the user agent field in a
// version message (MsgVersion).
const MaxUserAgentLen = 256

// DefaultUserAgent for wire in the stack
<<<<<<< HEAD
const DefaultUserAgent = "/dcrwire:0.2.0/"
=======
const DefaultUserAgent = "/btcwire:0.4.1/"
>>>>>>> 763f731c

// MsgVersion implements the Message interface and represents a decred version
// message.  It is used for a peer to advertise itself as soon as an outbound
// connection is made.  The remote peer then uses this information along with
// its own to negotiate.  The remote peer must then respond with a version
// message of its own containing the negotiated values followed by a verack
// message (MsgVerAck).  This exchange must take place before any further
// communication is allowed to proceed.
type MsgVersion struct {
	// Version of the protocol the node is using.
	ProtocolVersion int32

	// Bitfield which identifies the enabled services.
	Services ServiceFlag

	// Time the message was generated.  This is encoded as an int64 on the wire.
	Timestamp time.Time

	// Address of the remote peer.
	AddrYou NetAddress

	// Address of the local peer.
	AddrMe NetAddress

	// Unique value associated with message that is used to detect self
	// connections.
	Nonce uint64

	// The user agent that generated messsage.  This is a encoded as a varString
	// on the wire.  This has a max length of MaxUserAgentLen.
	UserAgent string

	// Last block seen by the generator of the version message.
	LastBlock int32

	// Don't announce transactions to peer.
	DisableRelayTx bool
}

// HasService returns whether the specified service is supported by the peer
// that generated the message.
func (msg *MsgVersion) HasService(service ServiceFlag) bool {
	return msg.Services&service == service
}

// AddService adds service as a supported service by the peer generating the
// message.
func (msg *MsgVersion) AddService(service ServiceFlag) {
	msg.Services |= service
}

// BtcDecode decodes r using the decred protocol encoding into the receiver.
// The version message is special in that the protocol version hasn't been
// negotiated yet.  As a result, the pver field is ignored and any fields which
// are added in new versions are optional.  This also mean that r must be a
// *bytes.Buffer so the number of remaining bytes can be ascertained.
//
// This is part of the Message interface implementation.
func (msg *MsgVersion) BtcDecode(r io.Reader, pver uint32) error {
	buf, ok := r.(*bytes.Buffer)
	if !ok {
		return fmt.Errorf("MsgVersion.BtcDecode reader is not a " +
			"*bytes.Buffer")
	}

	err := readElements(buf, &msg.ProtocolVersion, &msg.Services,
		(*int64Time)(&msg.Timestamp))
	if err != nil {
		return err
	}

	err = readNetAddress(buf, pver, &msg.AddrYou, false)
	if err != nil {
		return err
	}

	// Protocol versions >= 106 added a from address, nonce, and user agent
	// field and they are only considered present if there are bytes
	// remaining in the message.
	if buf.Len() > 0 {
		err = readNetAddress(buf, pver, &msg.AddrMe, false)
		if err != nil {
			return err
		}
	}
	if buf.Len() > 0 {
		err = readElement(buf, &msg.Nonce)
		if err != nil {
			return err
		}
	}
	if buf.Len() > 0 {
		userAgent, err := ReadVarString(buf, pver)
		if err != nil {
			return err
		}
		err = validateUserAgent(userAgent)
		if err != nil {
			return err
		}
		msg.UserAgent = userAgent
	}

	// Protocol versions >= 209 added a last known block field.  It is only
	// considered present if there are bytes remaining in the message.
	if buf.Len() > 0 {
		err = readElement(buf, &msg.LastBlock)
		if err != nil {
			return err
		}
	}

	// There was no relay transactions field before BIP0037Version, but
	// the default behavior prior to the addition of the field was to always
	// relay transactions.
	if buf.Len() > 0 {
		// It's safe to ignore the error here since the buffer has at
		// least one byte and that byte will result in a boolean value
		// regardless of its value.  Also, the wire encoding for the
		// field is true when transactions should be relayed, so reverse
		// it for the DisableRelayTx field.
		var relayTx bool
		readElement(r, &relayTx)
		msg.DisableRelayTx = !relayTx
	}

	return nil
}

// BtcEncode encodes the receiver to w using the decred protocol encoding.
// This is part of the Message interface implementation.
func (msg *MsgVersion) BtcEncode(w io.Writer, pver uint32) error {
	err := validateUserAgent(msg.UserAgent)
	if err != nil {
		return err
	}

	err = writeElements(w, msg.ProtocolVersion, msg.Services,
		msg.Timestamp.Unix())
	if err != nil {
		return err
	}

	err = writeNetAddress(w, pver, &msg.AddrYou, false)
	if err != nil {
		return err
	}

	err = writeNetAddress(w, pver, &msg.AddrMe, false)
	if err != nil {
		return err
	}

	err = writeElement(w, msg.Nonce)
	if err != nil {
		return err
	}

	err = WriteVarString(w, pver, msg.UserAgent)
	if err != nil {
		return err
	}

	err = writeElement(w, msg.LastBlock)
	if err != nil {
		return err
	}

	return writeElement(w, !msg.DisableRelayTx)
}

// Command returns the protocol command string for the message.  This is part
// of the Message interface implementation.
func (msg *MsgVersion) Command() string {
	return CmdVersion
}

// MaxPayloadLength returns the maximum length the payload can be for the
// receiver.  This is part of the Message interface implementation.
func (msg *MsgVersion) MaxPayloadLength(pver uint32) uint32 {
	// XXX: <= 106 different

	// Protocol version 4 bytes + services 8 bytes + timestamp 8 bytes +
	// remote and local net addresses + nonce 8 bytes + length of user
	// agent (varInt) + max allowed useragent length + last block 4 bytes +
	// relay transactions flag 1 byte.
	return 33 + (maxNetAddressPayload(pver) * 2) + MaxVarIntPayload +
		MaxUserAgentLen
}

// NewMsgVersion returns a new decred version message that conforms to the
// Message interface using the passed parameters and defaults for the remaining
// fields.
func NewMsgVersion(me *NetAddress, you *NetAddress, nonce uint64,
	lastBlock int32) *MsgVersion {

	// Limit the timestamp to one second precision since the protocol
	// doesn't support better.
	return &MsgVersion{
		ProtocolVersion: int32(ProtocolVersion),
		Services:        0,
		Timestamp:       time.Unix(time.Now().Unix(), 0),
		AddrYou:         *you,
		AddrMe:          *me,
		Nonce:           nonce,
		UserAgent:       DefaultUserAgent,
		LastBlock:       lastBlock,
		DisableRelayTx:  false,
	}
}

// NewMsgVersionFromConn is a convenience function that extracts the remote
// and local address from conn and returns a new decred version message that
// conforms to the Message interface.  See NewMsgVersion.
func NewMsgVersionFromConn(conn net.Conn, nonce uint64,
	lastBlock int32) (*MsgVersion, error) {

	// Don't assume any services until we know otherwise.
	lna, err := NewNetAddress(conn.LocalAddr(), 0)
	if err != nil {
		return nil, err
	}

	// Don't assume any services until we know otherwise.
	rna, err := NewNetAddress(conn.RemoteAddr(), 0)
	if err != nil {
		return nil, err
	}

	return NewMsgVersion(lna, rna, nonce, lastBlock), nil
}

// validateUserAgent checks userAgent length against MaxUserAgentLen
func validateUserAgent(userAgent string) error {
	if len(userAgent) > MaxUserAgentLen {
		str := fmt.Sprintf("user agent too long [len %v, max %v]",
			len(userAgent), MaxUserAgentLen)
		return messageError("MsgVersion", str)
	}
	return nil
}

// AddUserAgent adds a user agent to the user agent string for the version
// message.  The version string is not defined to any strict format, although
// it is recommended to use the form "major.minor.revision" e.g. "2.6.41".
func (msg *MsgVersion) AddUserAgent(name string, version string,
	comments ...string) error {

	newUserAgent := fmt.Sprintf("%s:%s", name, version)
	if len(comments) != 0 {
		newUserAgent = fmt.Sprintf("%s(%s)", newUserAgent,
			strings.Join(comments, "; "))
	}
	newUserAgent = fmt.Sprintf("%s%s/", msg.UserAgent, newUserAgent)
	err := validateUserAgent(newUserAgent)
	if err != nil {
		return err
	}
	msg.UserAgent = newUserAgent
	return nil
}<|MERGE_RESOLUTION|>--- conflicted
+++ resolved
@@ -19,11 +19,7 @@
 const MaxUserAgentLen = 256
 
 // DefaultUserAgent for wire in the stack
-<<<<<<< HEAD
-const DefaultUserAgent = "/dcrwire:0.2.0/"
-=======
-const DefaultUserAgent = "/btcwire:0.4.1/"
->>>>>>> 763f731c
+const DefaultUserAgent = "/dcrwire:0.2.1/"
 
 // MsgVersion implements the Message interface and represents a decred version
 // message.  It is used for a peer to advertise itself as soon as an outbound
